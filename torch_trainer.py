import logging
import os
from datetime import datetime
from pathlib import Path

import numpy as np
from pytorch_lightning.callbacks.model_checkpoint import ModelCheckpoint

from libmultilabel.nn import data_utils
from libmultilabel.nn.model import Model
from libmultilabel.nn.nn_utils import init_device, init_model, init_trainer, set_seed
from libmultilabel.utils import dump_log


class TorchTrainer:
    """A wrapper for training neural network models with pytorch lightning trainer.

    Args:
        config (AttributeDict): Config of the experiment.
    """
    def __init__(
        self,
        config: dict
    ):
        # Run name
<<<<<<< HEAD
        self.run_name = '{}_{}_{}'.format(
            config.data_name,
            Path(config.config).stem if config.config else config.model_name,
            datetime.now().strftime('%Y%m%d%H%M%S'),
        )
        logging.info(f'Run name: {self.run_name}')
        self.checkpoint_dir = os.path.join(config.result_dir, self.run_name)
        self.log_path = os.path.join(self.checkpoint_dir, 'logs.json')
        os.makedirs(self.checkpoint_dir, exist_ok=True)
=======
        self.run_name = config.run_name
        self.checkpoint_dir = config.checkpoint_dir
        self.log_path = config.log_path
>>>>>>> 2d96c033

        # Set up seed & device
        set_seed(seed=config.seed)
        self.device = init_device(use_cpu=config.cpu)
        self.config = config

        # Load dataset
        self.datasets = data_utils.load_datasets(data_dir=config.data_dir,
                                                 train_path=config.train_path,
                                                 test_path=config.test_path,
                                                 val_path=config.val_path,
                                                 val_size=config.val_size,
                                                 is_eval=config.eval)
        self._setup_model(log_path=self.log_path,
                          checkpoint_path=config.checkpoint_path)
        self.trainer = init_trainer(checkpoint_dir=self.checkpoint_dir,
                                    epochs=config.epochs,
                                    patience=config.patience,
                                    val_metric=config.val_metric,
                                    silent=config.silent,
                                    use_cpu=config.cpu)

        # Dump config to log
        dump_log(self.log_path, config=config)

    def _setup_model(self, log_path=None, checkpoint_path=None):
        """Setup model from checkpoint if a checkpoint path is passed in or specified in the config.
        Otherwise, initialize model from scratch.

        Args:
            log_path (str, optional): Path to the log file. The log file contains the validation
                results for each epoch and the test results. If the `log_path` is None, no performance
                results will be logged. Defaults to None.
            checkpoint_path (str, optional): The checkpoint to warm-up with. Defaults to None.
        """
        if 'checkpoint_path' in self.config and self.config.checkpoint_path is not None:
            checkpoint_path = self.config.checkpoint_path

        if checkpoint_path is not None:
            logging.info(f'Loading model from `{checkpoint_path}`...')
            self.model = Model.load_from_checkpoint(checkpoint_path)
        else:
            logging.info('Initialize model from scratch.')
            word_dict = data_utils.load_or_build_text_dict(
                dataset=self.datasets['train'],
                vocab_file=self.config.vocab_file,
                min_vocab_freq=self.config.min_vocab_freq,
                embed_file=self.config.embed_file,
                silent=self.config.silent,
                normalize_embed=self.config.normalize_embed
            )
            classes = data_utils.load_or_build_label(
                self.datasets, self.config.label_file, self.config.silent)

            self.model = init_model(model_name=self.config.model_name,
                                    network_config=dict(self.config.network_config),
                                    classes=classes,
                                    word_dict=word_dict,
                                    init_weight=self.config.init_weight,
                                    log_path=log_path,
                                    learning_rate=self.config.learning_rate,
                                    optimizer=self.config.optimizer,
                                    momentum=self.config.momentum,
                                    weight_decay=self.config.weight_decay,
                                    metric_threshold=self.config.metric_threshold,
                                    monitor_metrics=self.config.monitor_metrics,
                                    silent=self.config.silent,
                                    save_k_predictions=self.config.save_k_predictions
                                   )

    def _get_dataset_loader(self, split, shuffle=False):
        """Get dataset loader.

        Args:
            split (str): One of 'train', 'test', or 'val'.
            shuffle (bool): Whether to shuffle training data before each epoch. Defaults to False.

        Returns:
            torch.utils.data.DataLoader: Dataloader for the train, test, or valid dataset.
        """
        return data_utils.get_dataset_loader(
            data=self.datasets[split],
            word_dict=self.model.word_dict,
            classes=self.model.classes,
            device=self.device,
            max_seq_length=self.config.max_seq_length,
            batch_size=self.config.batch_size if split == 'train' else self.config.eval_batch_size,
            shuffle=shuffle,
            data_workers=self.config.data_workers
        )

    def train(self):
        """Train model with pytorch lightning trainer. Set model to the best model after the training
        process is finished.
        """
        assert self.trainer is not None, "Please make sure the trainer is successfully initialized by `self._setup_trainer()`."
        train_loader = self._get_dataset_loader(split='train', shuffle=self.config.shuffle)
        val_loader = self._get_dataset_loader(split='val')
        self.trainer.fit(self.model, train_loader, val_loader)

        # Set model to current best model
        checkpoint_callback = [callback for callback in self.trainer.callbacks if isinstance(callback, ModelCheckpoint)][0]
        logging.info(f'Finished training. Load best model from {checkpoint_callback.best_model_path}')
        self._setup_model(checkpoint_path=checkpoint_callback.best_model_path)

    def test(self):
        """Test model with pytorch lightning trainer. Top-k predictions are saved
        if `save_k_predictions` > 0.
        """
        assert 'test' in self.datasets and self.trainer is not None
        test_loader = self._get_dataset_loader(split='test')
        self.trainer.test(self.model, test_dataloaders=test_loader)

        if self.config.save_k_predictions > 0:
            if not self.config.predict_out_path:
                predict_out_path = os.path.join(self.checkpoint_dir, 'predictions.txt')
            else:
                predict_out_path = self.config.predict_out_path
            self._save_predictions(test_loader, predict_out_path)

    def _save_predictions(self, dataloader, predict_out_path):
        """Save top k label results.

        Args:
            dataloader (torch.utils.data.DataLoader): Dataloader for the test or valid dataset.
            predict_out_path (str): Path to the an output file holding top k label results.
                Defaults to None.
        """
        batch_predictions = self.trainer.predict(self.model, dataloaders=dataloader)
        pred_labels = np.vstack([batch['top_k_pred']
                                for batch in batch_predictions])
        pred_scores = np.vstack([batch['top_k_pred_scores']
                                for batch in batch_predictions])
        with open(predict_out_path, 'w') as fp:
            for pred_label, pred_score in zip(pred_labels, pred_scores):
                out_str = ' '.join([f'{self.model.classes[label]}:{score:.4}' for label, score in zip(
                    pred_label, pred_score)])
                fp.write(out_str+'\n')
        logging.info(f'Saved predictions to: {predict_out_path}')<|MERGE_RESOLUTION|>--- conflicted
+++ resolved
@@ -22,22 +22,10 @@
         self,
         config: dict
     ):
-        # Run name
-<<<<<<< HEAD
-        self.run_name = '{}_{}_{}'.format(
-            config.data_name,
-            Path(config.config).stem if config.config else config.model_name,
-            datetime.now().strftime('%Y%m%d%H%M%S'),
-        )
-        logging.info(f'Run name: {self.run_name}')
-        self.checkpoint_dir = os.path.join(config.result_dir, self.run_name)
-        self.log_path = os.path.join(self.checkpoint_dir, 'logs.json')
-        os.makedirs(self.checkpoint_dir, exist_ok=True)
-=======
         self.run_name = config.run_name
         self.checkpoint_dir = config.checkpoint_dir
         self.log_path = config.log_path
->>>>>>> 2d96c033
+        os.makedirs(self.checkpoint_dir, exist_ok=True)
 
         # Set up seed & device
         set_seed(seed=config.seed)
